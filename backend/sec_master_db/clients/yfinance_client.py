import os
from sqlalchemy import create_engine, text
from sqlalchemy.orm import sessionmaker
<<<<<<< HEAD
import logging
=======
from utils.logger import get_logger
>>>>>>> d1f599c9
from typing import Optional, List, Dict, Any
import pandas as pd
from datetime import date

class YfinanceClient:
    def __init__(self, db_url: Optional[str] = None):
        """
        Initialize YfinanceClient for database operations.

        Args:
            db_url: PostgreSQL connection string. If None, uses SEC_MASTER_DB_URL_PROD env var
                   or defaults to local dev database.

        Example:
            client = YfinanceClient("postgresql://user:pass@localhost:5432/sec_master_dev")
        """
        self.db_url = db_url or os.getenv(
              'SEC_MASTER_DB_URL_PROD',
              'postgresql://user:pass@localhost/sec_master_dev'  # Dev default
          )
        # Set up connection
        self.engine = create_engine(self.db_url)
        self.Session = sessionmaker(bind=self.engine)
        
        # Logger
        self.logger = get_logger(__name__)
        
        
    # Security management methods    
    def insert_securities(self, tickers: List[str], groupings: List[str], provider: str = 'yfinance'):
        """
        Insert multiple ticker symbols into the security_master.securities table.

        Args:
            tickers: List of ticker symbols (e.g., ['AAPL', 'MSFT', 'GOOGL'])
            groupings: List of grouping tags (e.g., ['sp500', 'tech', 'large-cap'])
            provider: Data provider name (default: 'yfinance')

        Returns:
            dict: {'success': bool, 'count': int, 'message': str}

        Raises:
            Exception: If database insertion fails

        Example:
            client.insert_securities(['AAPL', 'MSFT'], ['sp500', 'nasdaq'])

        Note:
            Uses ON CONFLICT DO NOTHING, so duplicate tickers are silently skipped.
        """
        
        session = self.Session()
        
        try:
            # Use PostgreSQL's UNNEST to insert multiple rows
            query = text("""
                INSERT INTO security_master.securities (ticker, provider, groupings, created_at)
                SELECT 
                    ticker,
                    :provider as provider,
                    :groupings as groupings,  -- This will be the array
                    NOW() as created_at
                FROM UNNEST(:tickers ::text[]) as ticker
                ON CONFLICT (ticker, provider) 
                DO NOTHING
            """)
            
            # Execute query
            session.execute(query, {'provider': provider, 'groupings': groupings, 'tickers': tickers})
            
            # Commit saves DB changes
            session.commit()
            self.logger.info(f"[DB-INSERT] Securities: {len(tickers)} tickers added")
            return {'success': True, 'count': len(tickers), 'message': f"Inserted {len(tickers)} tickers"}

        except Exception as e:
            session.rollback()  # Important: rollback on error so we dont commit partial data
            self.logger.error(f"[DB-INSERT] Securities failed: {str(e)[:100]}")
            return {'success': False, 'count': 0, 'message': str(e)}
        finally:
            session.close()
    
    def get_security_id(self, ticker: str, provider: str = 'yfinance') -> Optional[int]:
        """
        Retrieve the unique security_id for a ticker symbol.

        Args:
            ticker: Ticker symbol (e.g., 'AAPL')
            provider: Data provider name (default: 'yfinance')

        Returns:
            int: The security_id if found, None if ticker doesn't exist

        Example:
            security_id = client.get_security_id('AAPL')
            if security_id:
                print(f"AAPL has ID: {security_id}")

        Note:
            This ID is used as foreign key in OHLCV and metadata tables.
        """
        session = self.Session()
        
        try:
            query = text("""
                SELECT security_id
                FROM security_master.securities
                WHERE ticker = :ticker AND provider = :provider
            """)
            
            # Execute SQL query
            result = session.execute(query, {'ticker': ticker, 'provider': provider})
            
            # Get the first row
            row = result.fetchone()
            
            # Return the security id
            return row[0] if row else None
        
        except Exception as e:
            self.logger.error(f"[DB-QUERY] Failed to get ID for {ticker}: {str(e)[:100]}")
            return None
        finally:
            session.close()
      
    def update_security_metadata(self, ticker: str, start_date: Optional[date] = None, end_date: Optional[date] = None, bar_count: Optional[int] = None):
        """
        Update security's data range and bar count in the securities table.

        Args:
            ticker: Ticker symbol to update
            start_date: Earliest date of available data (auto-calculated if None)
            end_date: Latest date of available data (auto-calculated if None)
            bar_count: Number of OHLCV data points (auto-calculated if None)

        Returns:
            dict: {'success': bool, 'ticker': str, 'message': str}

        Raises:
            Exception: If ticker not found or update fails

        Example:
            # Auto-calculate from OHLCV data
            client.update_security_metadata('AAPL')

            # Or specify manually
            client.update_security_metadata('AAPL', date(2020, 1, 1), date(2024, 12, 31), 1000)

        Note:
            If dates/count not provided, queries OHLCV table to calculate them.
        """
        session = self.Session()

        try:
            # Get security_id
            security_id = self.get_security_id(ticker)

            if not security_id:
                self.logger.warning(f"[DB-QUERY] Security not found: {ticker}")
                return {'success': False, 'ticker': ticker, 'message': f"Security {ticker} not found"}

            # If dates not provided, calculate from OHLCV table
            if not start_date or not end_date or bar_count is None:
                # Query to get min date, max date, and count from OHLCV
                stats_query = text("""
                    SELECT
                        MIN(date) as start_date,
                        MAX(date) as end_date,
                        COUNT(*) as bar_count
                    FROM yfinance.ohlcv_data
                    WHERE security_id = :security_id
                """)

                result = session.execute(stats_query, {'security_id': security_id})
                row = result.fetchone()

                if row:
                    start_date = start_date or row[0]
                    end_date = end_date or row[1]
                    bar_count = bar_count if bar_count is not None else row[2]

            # Update the securities table
            update_query = text("""
                UPDATE security_master.securities
                SET
                    start_data = :start_date,
                    end_data = :end_date,
                    bar_count = :bar_count
                WHERE security_id = :security_id
            """)

            session.execute(update_query, {
                'security_id': security_id,
                'start_date': start_date,
                'end_date': end_date,
                'bar_count': bar_count
            })

            session.commit()
            self.logger.info(f"[DB-UPDATE] {ticker}: {bar_count} bars | {start_date} to {end_date}")
            return {'success': True, 'ticker': ticker, 'message': f"Updated {ticker}: {bar_count} bars"}

        except Exception as e:
            session.rollback()
            self.logger.error(f"[DB-UPDATE] Failed {ticker}: {str(e)[:100]}")
            return {'success': False, 'ticker': ticker, 'message': str(e)}
        finally:
            session.close()
    
    # Yfinance Schema storage
    def insert_ohlcv(self, ticker: str, data: pd.DataFrame) -> Dict[str, Any]:
        """
        Insert OHLCV (Open, High, Low, Close, Volume) data for a single ticker.

        Args:
            ticker: Ticker symbol (must exist in securities table)
            data: DataFrame with columns: Date (index), Open, High, Low, Close, Volume
                  Date can be either index or column.

        Returns:
            dict: {'success': bool, 'ticker': str, 'count': int, 'message': str}

        Raises:
            Exception: If ticker not found or insertion fails

        Example:
            import yfinance as yf
            df = yf.download('AAPL', start='2024-01-01', end='2024-12-31')
            client.insert_ohlcv('AAPL', df)

        Note:
            Uses ON CONFLICT UPDATE to handle duplicate dates (updates existing records).
        """

        session = self.Session()

        try:
            # Get security id
            security_id = self.get_security_id(ticker)

            if not security_id:
                # Ticker not found
                self.logger.warning(f"[DB-INSERT] OHLCV skipped - {ticker} not in database")
                return {'success': False, 'ticker': ticker, 'count': 0, 'message': f"Security {ticker} not found"}

            # Convert df into dict
            records = data.reset_index().to_dict('records')

            # Insert each record (each day of data)
            for record in records:
                query = text("""
                    INSERT INTO yfinance.ohlcv_data
                    (security_id, date, open, high, low, close, volume)
                    VALUES
                    (:security_id, :date, :open, :high, :low, :close, :volume)
                    ON CONFLICT (security_id, date)
                    DO UPDATE SET
                        open = EXCLUDED.open,
                        high = EXCLUDED.high,
                        low = EXCLUDED.low,
                        close = EXCLUDED.close,
                        volume = EXCLUDED.volume
                """)

                # Execute the query for this record
                # Columns from yfinance are: 'Date', 'Open', 'High', 'Low', 'Close', 'Volume'
                session.execute(query, {
                    'security_id': security_id,
                    'date': record['Date'],
                    'open': record['Open'],
                    'high': record['High'],
                    'low': record['Low'],
                    'close': record['Close'],
                    'volume': record['Volume']
                })

            # Commit all the inserts, saves db changes
            session.commit()
            self.logger.info(f"[DB-INSERT] OHLCV {ticker}: {len(records)} records")
            return {'success': True, 'ticker': ticker, 'count': len(records), 'message': f"Inserted {len(records)} records"}

        except Exception as e:
            session.rollback()
            self.logger.error(f"[DB-INSERT] OHLCV failed {ticker}: {str(e)[:100]}")
            return {'success': False, 'ticker': ticker, 'count': 0, 'message': str(e)}
        finally:
            session.close()
            
            
        
    
    def insert_metadata(self, ticker: str, metadata: Dict) -> Dict[str, Any]:
        """
        Insert comprehensive financial metadata for a ticker.

        Args:
            ticker: Ticker symbol (must exist in securities table)
            metadata: Dictionary containing financial metrics. Expected keys include:
                     - Company info: company_name, exchange, sector, industry, country
                     - Valuation: market_cap, enterprise_value, price_to_book, forward_pe
                     - Financials: gross_margin, operating_margin, profit_margin, debt_to_equity
                     - Performance: beta, 52_week_high, 52_week_low, average_volume
                     - And many more (see schema for full list)

        Returns:
            dict: {'success': bool, 'ticker': str, 'message': str}

        Raises:
            Exception: If ticker not found or insertion fails

        Example:
            metadata = pipeline.scrape_metadata(['AAPL'])
            client.insert_metadata('AAPL', metadata['AAPL'])

        Note:
            Missing keys are stored as NULL. Uses ON CONFLICT UPDATE for existing records.
        """
        session = self.Session()

        try:
            # Get security_id
            security_id = self.get_security_id(ticker)

            if not security_id:
                self.logger.warning(f"[DB-INSERT] OHLCV skipped - {ticker} not in database")
                return {'success': False, 'ticker': ticker, 'message': f"Security {ticker} not found"}

            # Build the INSERT query with all columns
            query = text("""
                INSERT INTO yfinance.stock_metadata (
                    security_id, date_scraped,
                    -- Company Basic Info
                    company_name, exchange, country, sector, industry,
                    market_cap, enterprise_value, shares_outstanding, float_shares,
                    -- Valuation Metrics
                    price_to_book, forward_pe, ev_to_ebitda, ev_to_revenue, price_to_sales,
                    -- Profitability & Quality
                    gross_margin, operating_margin, profit_margin,
                    return_on_equity, return_on_assets, free_cash_flow_yield,
                    -- Growth Metrics
                    revenue_growth_yoy, revenue_per_share,
                    -- Financial Health
                    debt_to_equity, current_ratio, quick_ratio,
                    total_cash, total_debt, total_cash_per_share, book_value,
                    -- Cash Flow
                    operating_cash_flow, free_cash_flow,
                    -- Dividends
                    payout_ratio,
                    -- Short Interest & Ownership
                    short_percent_of_float, short_ratio, shares_short,
                    shares_percent_shares_out, held_percent_institutions, held_percent_insiders,
                    -- Analyst Coverage
                    target_mean_price, target_price_upside, number_of_analysts, recommendation_key,
                    -- Market Performance
                    beta, fifty_two_week_high, fifty_two_week_low,
                    fifty_two_week_change, sp500_52_week_change,
                    fifty_day_average, two_hundred_day_average,
                    -- Trading Volume
                    average_volume, average_volume_10days, regular_market_volume,
                    -- Metadata
                    data_source
                )
                VALUES (
                    :security_id, :date_scraped,
                    -- Company Basic Info
                    :company_name, :exchange, :country, :sector, :industry,
                    :market_cap, :enterprise_value, :shares_outstanding, :float_shares,
                    -- Valuation Metrics
                    :price_to_book, :forward_pe, :ev_to_ebitda, :ev_to_revenue, :price_to_sales,
                    -- Profitability & Quality
                    :gross_margin, :operating_margin, :profit_margin,
                    :return_on_equity, :return_on_assets, :free_cash_flow_yield,
                    -- Growth Metrics
                    :revenue_growth_yoy, :revenue_per_share,
                    -- Financial Health
                    :debt_to_equity, :current_ratio, :quick_ratio,
                    :total_cash, :total_debt, :total_cash_per_share, :book_value,
                    -- Cash Flow
                    :operating_cash_flow, :free_cash_flow,
                    -- Dividends
                    :payout_ratio,
                    -- Short Interest & Ownership
                    :short_percent_of_float, :short_ratio, :shares_short,
                    :shares_percent_shares_out, :held_percent_institutions, :held_percent_insiders,
                    -- Analyst Coverage
                    :target_mean_price, :target_price_upside, :number_of_analysts, :recommendation_key,
                    -- Market Performance
                    :beta, :fifty_two_week_high, :fifty_two_week_low,
                    :fifty_two_week_change, :sp500_52_week_change,
                    :fifty_day_average, :two_hundred_day_average,
                    -- Trading Volume
                    :average_volume, :average_volume_10days, :regular_market_volume,
                    -- Metadata
                    :data_source
                )
                ON CONFLICT (security_id, date_scraped)
                DO UPDATE SET
                    company_name = EXCLUDED.company_name,
                    exchange = EXCLUDED.exchange,
                    country = EXCLUDED.country,
                    sector = EXCLUDED.sector,
                    industry = EXCLUDED.industry,
                    market_cap = EXCLUDED.market_cap,
                    enterprise_value = EXCLUDED.enterprise_value,
                    shares_outstanding = EXCLUDED.shares_outstanding,
                    float_shares = EXCLUDED.float_shares,
                    price_to_book = EXCLUDED.price_to_book,
                    forward_pe = EXCLUDED.forward_pe,
                    ev_to_ebitda = EXCLUDED.ev_to_ebitda,
                    ev_to_revenue = EXCLUDED.ev_to_revenue,
                    price_to_sales = EXCLUDED.price_to_sales,
                    gross_margin = EXCLUDED.gross_margin,
                    operating_margin = EXCLUDED.operating_margin,
                    profit_margin = EXCLUDED.profit_margin,
                    return_on_equity = EXCLUDED.return_on_equity,
                    return_on_assets = EXCLUDED.return_on_assets,
                    free_cash_flow_yield = EXCLUDED.free_cash_flow_yield,
                    revenue_growth_yoy = EXCLUDED.revenue_growth_yoy,
                    revenue_per_share = EXCLUDED.revenue_per_share,
                    debt_to_equity = EXCLUDED.debt_to_equity,
                    current_ratio = EXCLUDED.current_ratio,
                    quick_ratio = EXCLUDED.quick_ratio,
                    total_cash = EXCLUDED.total_cash,
                    total_debt = EXCLUDED.total_debt,
                    total_cash_per_share = EXCLUDED.total_cash_per_share,
                    book_value = EXCLUDED.book_value,
                    operating_cash_flow = EXCLUDED.operating_cash_flow,
                    free_cash_flow = EXCLUDED.free_cash_flow,
                    payout_ratio = EXCLUDED.payout_ratio,
                    short_percent_of_float = EXCLUDED.short_percent_of_float,
                    short_ratio = EXCLUDED.short_ratio,
                    shares_short = EXCLUDED.shares_short,
                    shares_percent_shares_out = EXCLUDED.shares_percent_shares_out,
                    held_percent_institutions = EXCLUDED.held_percent_institutions,
                    held_percent_insiders = EXCLUDED.held_percent_insiders,
                    target_mean_price = EXCLUDED.target_mean_price,
                    target_price_upside = EXCLUDED.target_price_upside,
                    number_of_analysts = EXCLUDED.number_of_analysts,
                    recommendation_key = EXCLUDED.recommendation_key,
                    beta = EXCLUDED.beta,
                    fifty_two_week_high = EXCLUDED.fifty_two_week_high,
                    fifty_two_week_low = EXCLUDED.fifty_two_week_low,
                    fifty_two_week_change = EXCLUDED.fifty_two_week_change,
                    sp500_52_week_change = EXCLUDED.sp500_52_week_change,
                    fifty_day_average = EXCLUDED.fifty_day_average,
                    two_hundred_day_average = EXCLUDED.two_hundred_day_average,
                    average_volume = EXCLUDED.average_volume,
                    average_volume_10days = EXCLUDED.average_volume_10days,
                    regular_market_volume = EXCLUDED.regular_market_volume,
                    last_updated = CURRENT_TIMESTAMP
            """)

            # Map metadata dict keys to database columns
            params = {
                'security_id': security_id,
                'date_scraped': metadata.get('date_scraped'),
                'company_name': metadata.get('company_name'),
                'exchange': metadata.get('exchange'),
                'country': metadata.get('country'),
                'sector': metadata.get('sector'),
                'industry': metadata.get('industry'),
                'market_cap': metadata.get('market_cap'),
                'enterprise_value': metadata.get('enterprise_value'),
                'shares_outstanding': metadata.get('shares_outstanding'),
                'float_shares': metadata.get('float_shares'),
                'price_to_book': metadata.get('price_to_book'),
                'forward_pe': metadata.get('forward_pe'),
                'ev_to_ebitda': metadata.get('ev_to_ebitda'),
                'ev_to_revenue': metadata.get('ev_to_revenue'),
                'price_to_sales': metadata.get('price_to_sales'),
                'gross_margin': metadata.get('gross_margin'),
                'operating_margin': metadata.get('operating_margin'),
                'profit_margin': metadata.get('profit_margin'),
                'return_on_equity': metadata.get('return_on_equity'),
                'return_on_assets': metadata.get('return_on_assets'),
                'free_cash_flow_yield': metadata.get('free_cash_flow_yield'),
                'revenue_growth_yoy': metadata.get('revenue_growth_yoy'),
                'revenue_per_share': metadata.get('revenue_per_share'),
                'debt_to_equity': metadata.get('debt_to_equity'),
                'current_ratio': metadata.get('current_ratio'),
                'quick_ratio': metadata.get('quick_ratio'),
                'total_cash': metadata.get('total_cash'),
                'total_debt': metadata.get('total_debt'),
                'total_cash_per_share': metadata.get('total_cash_per_share'),
                'book_value': metadata.get('book_value'),
                'operating_cash_flow': metadata.get('operating_cash_flow'),
                'free_cash_flow': metadata.get('free_cash_flow'),
                'payout_ratio': metadata.get('payout_ratio'),
                'short_percent_of_float': metadata.get('short_percent_of_float'),
                'short_ratio': metadata.get('short_ratio'),
                'shares_short': metadata.get('shares_short'),
                'shares_percent_shares_out': metadata.get('shares_percent_shares_out'),
                'held_percent_institutions': metadata.get('held_percent_institutions'),
                'held_percent_insiders': metadata.get('held_percent_insiders'),
                'target_mean_price': metadata.get('target_mean_price'),
                'target_price_upside': metadata.get('target_price_upside'),
                'number_of_analysts': metadata.get('number_of_analysts'),
                'recommendation_key': metadata.get('recommendation_key'),
                'beta': metadata.get('beta'),
                # Note: scraper uses '52_week_high' but DB uses 'fifty_two_week_high'
                'fifty_two_week_high': metadata.get('52_week_high'),
                'fifty_two_week_low': metadata.get('52_week_low'),
                'fifty_two_week_change': metadata.get('52_week_change'),
                'sp500_52_week_change': metadata.get('sp500_52_week_change'),
                'fifty_day_average': metadata.get('50_day_average'),
                'two_hundred_day_average': metadata.get('200_day_average'),
                'average_volume': metadata.get('average_volume'),
                'average_volume_10days': metadata.get('average_volume_10days'),
                'regular_market_volume': metadata.get('regular_market_volume'),
                'data_source': metadata.get('data_source', 'yfinance')
            }

            # Execute the query
            session.execute(query, params)
            session.commit()
            self.logger.info(f"[DB-INSERT] Metadata: {ticker} stored")
            return {'success': True, 'ticker': ticker, 'message': f"Inserted metadata for {ticker}"}

        except Exception as e:
            session.rollback()
            self.logger.error(f"[DB-INSERT] Metadata failed {ticker}: {str(e)[:100]}")
            return {'success': False, 'ticker': ticker, 'message': str(e)}
        finally:
            session.close()

    def insert_multiple_ohlcv(self, ohlcv_data: Dict[str, pd.DataFrame], update_metadata: bool = True) -> Dict[str, bool]:
        """
        Bulk insert OHLCV data for multiple tickers with progress tracking.

        Args:
            ohlcv_data: Dictionary mapping ticker symbols to their OHLCV DataFrames
                       Format: {'AAPL': df1, 'MSFT': df2, ...}
            update_metadata: If True, updates each security's date range and bar count

        Returns:
            Dictionary mapping each ticker to success status (True/False)
            Format: {'AAPL': True, 'MSFT': True, 'INVALID': False}

        Example:
            # Download and store data for multiple tickers
            ohlcv_data = pipeline.scrape_date_range(['AAPL', 'MSFT'], start_date, end_date)
            results = client.insert_multiple_ohlcv(ohlcv_data)

            # Check results
            failed = [t for t, success in results.items() if not success]
            print(f"Failed tickers: {failed}")

        Note:
            Continues processing even if individual tickers fail.
            Logs progress and provides detailed error messages.
        """
        self.logger.info(f"[DB-BULK] Starting OHLCV insert: {len(ohlcv_data)} tickers")
        results = {}

        for ticker, df in ohlcv_data.items():
            try:
                self.logger.debug(f"[DB-BULK] Processing {ticker}: {len(df)} records")

                # Insert OHLCV data using existing method
                ohlcv_result = self.insert_ohlcv(ticker, df)
                if not ohlcv_result['success']:
                    raise Exception(ohlcv_result['message'])

                # Update security metadata if requested
                if update_metadata:
                    meta_result = self.update_security_metadata(ticker)
                    if not meta_result['success']:
                        self.logger.warning(f"[DB-BULK] Metadata update failed {ticker}: {meta_result['message'][:50]}")

                results[ticker] = True
                self.logger.debug(f"[DB-BULK] ✓ {ticker}")

            except Exception as e:
                self.logger.error(f"[DB-BULK] ✗ {ticker}: {str(e)[:100]}")
                results[ticker] = False
                continue

        # Log summary
        success_count = sum(1 for v in results.values() if v)
        self.logger.info(f"[DB-BULK] Complete: {success_count}/{len(ohlcv_data)} success")

        return results

    def get_tickers(self, groupings: Optional[List[str]] = None, provider: str = 'yfinance') -> List[str]:
        """
        Get tickers from database, optionally filtered by groupings

        Args:
            groupings: Optional list of groupings to filter by (e.g., ['sp500', 'nasdaq'])
                      If None, returns all tickers for the provider
            provider: Data provider (default: 'yfinance')

        Returns:
            List of ticker symbols

        Examples:
            # Get all tickers
            all_tickers = client.get_tickers()

            # Get S&P 500 tickers
            sp500 = client.get_tickers(['sp500'])

            # Get both S&P 500 and NASDAQ tickers
            combined = client.get_tickers(['sp500', 'nasdaq'])
        """
        session = self.Session()

        try:
            if groupings:
                # Get tickers that have ANY of the specified groupings
                self.logger.info(f"[DB-QUERY] Fetching tickers: groups={groupings}")

                query = text("""
                    SELECT DISTINCT ticker
                    FROM security_master.securities
                    WHERE provider = :provider
                    AND groupings && :groupings_array  -- Array overlap operator
                    ORDER BY ticker
                """)

                result = session.execute(query, {
                    'provider': provider,
                    'groupings_array': groupings
                })
            else:
                # Get all tickers for the provider
                self.logger.info(f"[DB-QUERY] Fetching all {provider} tickers")

                query = text("""
                    SELECT ticker
                    FROM security_master.securities
                    WHERE provider = :provider
                    ORDER BY ticker
                """)

                result = session.execute(query, {'provider': provider})

            tickers = [row[0] for row in result.fetchall()]
            self.logger.info(f"[DB-QUERY] Found {len(tickers)} tickers")

            return tickers

        except Exception as e:
            self.logger.error(f"[DB-QUERY] Failed to fetch tickers: {str(e)[:100]}")
            raise
        finally:
            session.close()<|MERGE_RESOLUTION|>--- conflicted
+++ resolved
@@ -1,11 +1,7 @@
 import os
 from sqlalchemy import create_engine, text
 from sqlalchemy.orm import sessionmaker
-<<<<<<< HEAD
-import logging
-=======
 from utils.logger import get_logger
->>>>>>> d1f599c9
 from typing import Optional, List, Dict, Any
 import pandas as pd
 from datetime import date
